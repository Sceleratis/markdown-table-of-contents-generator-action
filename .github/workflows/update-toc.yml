--- conflicted
+++ resolved
@@ -16,11 +16,7 @@
       - uses: actions/checkout@v2
       
       - name: Generate Table of Contents
-<<<<<<< HEAD
-        uses: Sceleratis/markdown-table-of-contents-generator-action@v1.0.1
-=======
         uses: Sceleratis/markdown-table-of-contents-generator-action@main
->>>>>>> f85c0c11
         with:
           table-file: 'README.md'
           # Add any other inputs you want to customize
