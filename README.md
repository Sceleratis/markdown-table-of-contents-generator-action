<<<<<<< HEAD
<!-- toc-name: Repository Root; -->

# Repository Markdown Table-of-Contents Generator

Used to automatically generate a table of contents of all Markdown files in a repository. 

## Table of Contents
<!-- TOC START -->
- [Repository Root](README.md)
  - [Examples](Examples/README.md)
    - [Renamed Directory Entry Example](Examples/Renamed%20Folder%20Example/README.md)
    - [Sub File Example](Examples/SubFileExample.md)
    - Ordered Group Example
      - [SomeFile (1)](Examples/Ordered%20Group%20Example/SomeFile%20%281%29.md)
      - [AnotherFile (2)](Examples/Ordered%20Group%20Example/AnotherFile%20%282%29.md)
      - [TheLastFile (3)](Examples/Ordered%20Group%20Example/TheLastFile%20%283%29.md)
    - Sub-Group Examples
      - [Plain-File](Examples/Sub-Group%20Examples/Plain-File.md)
=======
<!-- toc-name: Table of Contents Examples; -->

# Repo-Markdown-ToC-Generator
Used to automatically generate a table of contents of all Markdown files in a repository. 



## Table of Contents
<!-- TOC START -->
>>>>>>> b268ba30
<!-- TOC END -->


## Adding Documentation Files

Any Markdown (`.md`) files added to this repository will automatically be indexed and added to the above table of contents.

<<<<<<< HEAD
Table of Contents is automatically removed and regenerated between the first set of table of content tags, as indicated by `<!-- TOC START -->` and `<!-- TOC END -->`. This process happens automatically via the `Update Table of Contents` action specified by the [update-toc.yml](.github/workflows/update-toc.yml) in [.github/workflows](.github/workflows). 

Table update functionality is handled via the [update-readme-toc.py](scripts/toc-generator.py) Python script in [scripts/](scripts/)

If a directory contains a `README.md` file, the directory will appear in the table of contents as a link pointing to the `README.md` file.

If you do not want a directory containing Markdown files to be indexed, simply add a file named `.toc-ignore` to it.
=======
Table of Contents is automatically removed and regenerated between the first set of table of content tags, as indicated by `<!-- TOC START -->` and `<!-- TOC END -->`. This process happens automatically via the `Update Table of Contents` action specified by the [update-readme-toc.yml](.github/workflows/update-readme-toc.yml) in [.github/workflows](.github/workflows). 

Table update functionality is handled via the [update-readme-toc.py](.github/scripts/update-readme-toc/update-readme-toc.py) Python script in [.github/scripts/update-readme-toc](.github/scripts/update-readme-toc)

If a directory contains a `README.md` file, the directory will appear in the table of contents as a link pointing to the `README.md` file.

If you do not want a directory containing Markdown files to be indexed, simply add a file named .toc-ignore to it.
>>>>>>> b268ba30

You can control how entries appear in the table of contents using special tags near the start of your file. These tags must appear at the start of the file.

### Table of Contents Control Tags

| Tag | Example | Description |
| --- | ------- | ----------- |
| toc-name | `<!-- toc-name: Custom Name; -->` | Sets a custom name for this file's entry in the table of contents. If this file is a README.md, the custom name will be applied to the directory listing instead. |
| toc-order | `<!-- toc-order: 1 -->` | Sets the order group of the table of contents item. This dictates the order in which entries appear within the context of their parent directory. Using `last` instead of an integer will result in the entry using the highest possible order group. Any entry that does not explicitly set this will be assigned to the order group immediately before the last one. |
| toc-ignore | `<!-- toc-ignore; -->` | Excludes this file from the table of contents. |

---

[Back to top](#documentation)<|MERGE_RESOLUTION|>--- conflicted
+++ resolved
@@ -1,4 +1,3 @@
-<<<<<<< HEAD
 <!-- toc-name: Repository Root; -->
 
 # Repository Markdown Table-of-Contents Generator
@@ -7,27 +6,6 @@
 
 ## Table of Contents
 <!-- TOC START -->
-- [Repository Root](README.md)
-  - [Examples](Examples/README.md)
-    - [Renamed Directory Entry Example](Examples/Renamed%20Folder%20Example/README.md)
-    - [Sub File Example](Examples/SubFileExample.md)
-    - Ordered Group Example
-      - [SomeFile (1)](Examples/Ordered%20Group%20Example/SomeFile%20%281%29.md)
-      - [AnotherFile (2)](Examples/Ordered%20Group%20Example/AnotherFile%20%282%29.md)
-      - [TheLastFile (3)](Examples/Ordered%20Group%20Example/TheLastFile%20%283%29.md)
-    - Sub-Group Examples
-      - [Plain-File](Examples/Sub-Group%20Examples/Plain-File.md)
-=======
-<!-- toc-name: Table of Contents Examples; -->
-
-# Repo-Markdown-ToC-Generator
-Used to automatically generate a table of contents of all Markdown files in a repository. 
-
-
-
-## Table of Contents
-<!-- TOC START -->
->>>>>>> b268ba30
 <!-- TOC END -->
 
 
@@ -35,7 +13,6 @@
 
 Any Markdown (`.md`) files added to this repository will automatically be indexed and added to the above table of contents.
 
-<<<<<<< HEAD
 Table of Contents is automatically removed and regenerated between the first set of table of content tags, as indicated by `<!-- TOC START -->` and `<!-- TOC END -->`. This process happens automatically via the `Update Table of Contents` action specified by the [update-toc.yml](.github/workflows/update-toc.yml) in [.github/workflows](.github/workflows). 
 
 Table update functionality is handled via the [update-readme-toc.py](scripts/toc-generator.py) Python script in [scripts/](scripts/)
@@ -43,15 +20,6 @@
 If a directory contains a `README.md` file, the directory will appear in the table of contents as a link pointing to the `README.md` file.
 
 If you do not want a directory containing Markdown files to be indexed, simply add a file named `.toc-ignore` to it.
-=======
-Table of Contents is automatically removed and regenerated between the first set of table of content tags, as indicated by `<!-- TOC START -->` and `<!-- TOC END -->`. This process happens automatically via the `Update Table of Contents` action specified by the [update-readme-toc.yml](.github/workflows/update-readme-toc.yml) in [.github/workflows](.github/workflows). 
-
-Table update functionality is handled via the [update-readme-toc.py](.github/scripts/update-readme-toc/update-readme-toc.py) Python script in [.github/scripts/update-readme-toc](.github/scripts/update-readme-toc)
-
-If a directory contains a `README.md` file, the directory will appear in the table of contents as a link pointing to the `README.md` file.
-
-If you do not want a directory containing Markdown files to be indexed, simply add a file named .toc-ignore to it.
->>>>>>> b268ba30
 
 You can control how entries appear in the table of contents using special tags near the start of your file. These tags must appear at the start of the file.
 
